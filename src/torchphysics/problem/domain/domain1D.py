import numpy as np
import warnings

from .domain import Domain, BoundaryDomain
from .lambdadomain import LambdaDomain
from .domain0D import Point, PointCloud


class Interval(Domain):
    """Creates a Interval of the form [a, b].

    Parameters
    ----------
    space : Space
        The space in which this object lays.
    lower_bound : Number or callable
        The left/lower bound of the interval.
    upper_bound : Number or callable
        The right/upper bound of the interval.
    """
    def __new__(cls, space, lower_bound, upper_bound, tol=1e-06):
        assert space.dim == 1
        if callable(lower_bound) or callable(upper_bound):
            params = {'lower_bound': lower_bound, 'upper_bound': upper_bound}
            return LambdaDomain(constructor=cls, params=params, space=space, dim=1, tol=tol)
        return super(Interval, cls).__new__(cls)

    def __init__(self, space, lower_bound, upper_bound, tol=1e-06):
        assert lower_bound < upper_bound
        super().__init__(space, dim=1, tol=tol)
        self.lower_bound = lower_bound
        self.upper_bound = upper_bound

    def is_inside(self, points):
        points = super()._check_single_point(points)
<<<<<<< HEAD
        return ((self.lower_bound-self.tol < points[:])
                & (points[:] < self.upper_bound+self.tol)).reshape(-1, 1)
=======
        points = super().return_space_variables_to_point_list(points)
        return ((self.lower_bound-self.tol < points[:]) 
                & (points[:] < self.upper_bound+self.tol)).reshape(-1,1)
>>>>>>> 081b437b

    def bounding_box(self):
        return [self.lower_bound, self.upper_bound]

    def sample_random_uniform(self, n):
        points = np.random.uniform(self.lower_bound, self.upper_bound, (n, 1))
        return super().divide_points_to_space_variables(points.reshape(-1, 1))

    def sample_grid(self, n):
        points = np.linspace(self.lower_bound, self.upper_bound, n+2)[1:-1]
        return super().divide_points_to_space_variables(points.reshape(-1, 1))

    @property
    def boundary(self):
        """Returns both boundary points of the domain.
        """
        return BoundaryDomain1D(self, points=[[self.lower_bound], [self.upper_bound]])

    @property
    def boundary_left(self):
        """Returns only the left boundary of the domain.
        """
        return BoundaryDomain1D(self, points=self.lower_bound)

    @property
    def boundary_right(self):
        """Returns only the right boundary of the domain.
        """
        return BoundaryDomain1D(self, points=self.upper_bound)

    def __add__(self, other):
        assert other.dim == 1
        if isinstance(other, IntervalColletion):
            return other + self
        # If the two intervals touch each other we get a single new interval
        new_tol = np.min([self.tol, other.tol])
        if any(self._other_interval_inside(other)):
            min_bound = np.min([self.lower_bound, other.lower_bound])
            max_bound = np.max([self.upper_bound, other.upper_bound])
            return Interval(space=self.space, lower_bound=min_bound,
                            upper_bound=max_bound, tol=new_tol)
        else:  # return a new object consisting of two intervals
            return IntervalColletion(self.space, intervals=[self, other], tol=new_tol)

    def __sub__(self, other):
        assert other.dim == 1
        if isinstance(other, IntervalColletion):
            return self._cut_interval_with_collection(other)
        return self._cut_two_intervals(self, other)

    def _cut_interval_with_collection(self, collection_):
        # cut the base interval with every interval of the collection
        interval_1 = self
        for i in collection_.intervals:
            interval_1 = interval_1 - i
            if interval_1 is None:
                warnings.warn("""After the cut the interval is empty!""")
                break
        return interval_1

    def _cut_two_intervals(self, interval_1, interval_2):
        # first check if whole interval gets deleted
        if all(interval_2._other_interval_inside(interval_1)):
            warnings.warn("""After the cut the interval is empty!""")
            return
        # check different cases
        new_tol = np.min([interval_1.tol, interval_2.tol])
        bounds_inside = interval_1._other_interval_inside(interval_2)
        if any(bounds_inside):
            new_1, new_2 = self._create_new_cut_intervals(interval_1, interval_2,
                                                          new_tol, bounds_inside)
            if all(bounds_inside):  # cut in the middle
                return IntervalColletion(self.space, [new_1, new_2], tol=new_tol)
            elif bounds_inside[0]:  # cut a piece away
                return new_1
            else:  # cut a piece away
                return new_2
        return interval_1

    def _create_new_cut_intervals(self, interval_1, interval_2,
                                  new_tol, bounds_inside):
        new_1, new_2 = None, None
        if bounds_inside[0]:
            new_1 = Interval(self.space, interval_1.lower_bound,
                             interval_2.lower_bound, tol=new_tol)
        if bounds_inside[1]:
            new_2 = Interval(self.space, interval_2.upper_bound,
                             interval_1.upper_bound, tol=new_tol)
        return new_1, new_2

    def __and__(self, other):
        assert other.dim == 1
        if isinstance(other, IntervalColletion):
            return other & self
        min_bound = np.max([self.lower_bound, other.lower_bound])
        max_bound = np.min([self.upper_bound, other.upper_bound])
        return Interval(space=self.space, lower_bound=min_bound,
                        upper_bound=max_bound, tol=np.min([self.tol, other.tol]))

    def _other_interval_inside(self, other):
        return self.is_inside(other.bounding_box())


class IntervalColletion(Domain):
    """Handels the case of disjoint intervals, that can get created while
    cutting/unitting different intervals.

    Parameters
    ----------
    space : Space
        The space in which this object lays.
    intervals : list of Interval
        All disjoint intervals.
    """

    def __init__(self, space, intervals, tol=1e-06):
        super().__init__(space, dim=1, tol=tol)
        self.intervals = intervals
        self._compute_bounds_and_length()

    def _compute_bounds_and_length(self):
        bounds = np.zeros((len(self.intervals), 2))
        self.length = 0
        index = 0
        for i in self.intervals:
            bounds[index] = i.bounding_box()
            self.length += (bounds[index][1] - bounds[index][0])
            index += 1
        self.lower_bound = np.min(bounds[:, 0])
        self.upper_bound = np.max(bounds[:, 1])

    def is_inside(self, points):
        points = super()._check_single_point(points)
        points = super().return_space_variables_to_point_list(points)
        inside = np.zeros((len(points), 1), dtype=bool)
        for i in self.intervals:
            in_i = i.is_inside(points)
            index = np.where(in_i)[0]
            inside[index] = True
        return inside

    def bounding_box(self):
        return [self.lower_bound, self.upper_bound]

    def sample_random_uniform(self, n):
        points = np.zeros((n, 1))
        current_n, counter = 0, 0
        for i in self.intervals:
            scaled_n = self._scale_number_of_points(n, current_n, counter, i)
            new_points = i.sample_random_uniform(scaled_n)
            points[range(current_n, current_n+scaled_n)] = new_points
            current_n += scaled_n
            counter += 1
        return super().divide_points_to_space_variables(points)

    def sample_grid(self, n):
        points = np.zeros((n, 1))
        current_n, counter = 0, 0
        for i in self.intervals:
            scaled_n = self._scale_number_of_points(n, current_n, counter, i)
            points[range(current_n, current_n+scaled_n)] = i.sample_grid(scaled_n)
            current_n += scaled_n
            counter += 1
        return super().divide_points_to_space_variables(points)

    def _scale_number_of_points(self, n, current_n, counter, i):
        length = i.upper_bound - i.lower_bound
        if counter == len(self.intervals) - 1:
            scaled_n = n - current_n
        else:
            scaled_n = int(n * length/self.length)
        return scaled_n

    @property
    def boundary(self):
        bounds = np.zeros((len(self.intervals), 2))
        for i in range(len(self.intervals)):
            bounds[i] = self.intervals[i].bounding_box()
        return BoundaryDomain1D(self, points=bounds.flatten().reshape(-1, 1))

    @property
    def boundary_left(self):
        return BoundaryDomain1D(self, points=self.lower_bound)

    @property
    def boundary_right(self):
        return BoundaryDomain1D(self, points=self.upper_bound)

    def __add__(self, other):
        assert other.dim == 1
        other = self._change_other_to_collection(other)
        self.intervals.extend(other.intervals)
        return self._connect_intervals()

    def _connect_intervals(self):
        new_intervals = []
        for i in self.intervals:
            i = self.check_overlap(i, self.intervals)
            i = self.check_overlap(i, new_intervals)
            new_intervals.append(i)
        return self._new_collection(new_intervals)

    def check_overlap(self, i, interval_list):
        for k in interval_list[:]:
            if not i == k:
                if any(i._other_interval_inside(k)):
                    i += k
                    interval_list.remove(k)
        return i

    def __sub__(self, other):
        assert other.dim == 1
        other = self._change_other_to_collection(other)
        new_intervals = []
        for i in self.intervals:
            new_inter = i - other
            if new_inter is not None:
                new_intervals.append(new_inter)
        return self._new_collection(new_intervals)

    def _new_collection(self, new_intervals):
        if len(new_intervals) == 0:
            warnings.warn("""After the operation the intervals were empty!""")
            return
        elif len(new_intervals) == 1:
            return new_intervals[0]
        else:
            return IntervalColletion(self.space, new_intervals, self.tol)

    def _change_other_to_collection(self, other):
        if isinstance(other, Interval):
            other = IntervalColletion(space=other.space,
                                      intervals=[other], tol=other.tol)
        return other

    def __and__(self, other):
        assert other.dim == 1
        other = self._change_other_to_collection(other)
        for i in range(len(self.intervals)):
            for other_inter in other.intervals:
                bounds_inside = self.intervals[i]._other_interval_inside(other_inter)
                if any(bounds_inside):
                    self.intervals[i] &= other_inter
        return self


class BoundaryDomain1D(BoundaryDomain):
    """Handels the boundary of intervals.
    """

    def __init__(self, domain, points):
        super().__init__(domain)
        self.domain = domain
        if isinstance(points, (list, np.ndarray)):
            self.point_object = PointCloud(space=domain.space,
                                           coord_list=points, tol=domain.tol)
        else:
            self.point_object = Point(space=domain.space,
                                      coord=points, tol=domain.tol)

    def is_inside(self, points):
        return self.point_object.is_inside(points)

    def bounding_box(self):
        return self.domain.bounding_box()

    def sample_grid(self, n):
        return self.point_object.sample_grid(n)

    def sample_random_uniform(self, n):
        return self.point_object.sample_random_uniform(n)

    def normal(self, points):
        points = super()._check_single_point(points)
        points = super().return_space_variables_to_point_list(points)
        normals = np.ones_like(points)
        index_left = self._get_index_left(points)
        normals[index_left] *= -1
        return normals.astype(np.float32)

    def _get_index_left(self, points):
        if isinstance(self.domain, Interval):
            dist = np.linalg.norm(points - self.domain.lower_bound, axis=1)
            return np.where(dist <= self.tol)[0]
        else:  # IntervalCollection
            index = []
            for i in self.domain.intervals:
                dist = np.linalg.norm(points - i.lower_bound, axis=1)
                index.extend(np.where(dist <= self.tol)[0])
            return index<|MERGE_RESOLUTION|>--- conflicted
+++ resolved
@@ -33,14 +33,9 @@
 
     def is_inside(self, points):
         points = super()._check_single_point(points)
-<<<<<<< HEAD
-        return ((self.lower_bound-self.tol < points[:])
-                & (points[:] < self.upper_bound+self.tol)).reshape(-1, 1)
-=======
         points = super().return_space_variables_to_point_list(points)
         return ((self.lower_bound-self.tol < points[:]) 
                 & (points[:] < self.upper_bound+self.tol)).reshape(-1,1)
->>>>>>> 081b437b
 
     def bounding_box(self):
         return [self.lower_bound, self.upper_bound]
